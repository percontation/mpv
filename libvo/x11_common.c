--- conflicted
+++ resolved
@@ -1243,31 +1243,27 @@
                              Colormap col_map,
                              const char *classname, const char *title)
 {
-<<<<<<< HEAD
   struct MPOpts *opts = vo->opts;
   struct vo_x11_state *x11 = vo->x11;
   Display *mDisplay = vo->x11->display;
-  if (x11->window == None) {
-=======
   XGCValues xgcv;
   if (WinID >= 0) {
-    vo_window = WinID ? (Window)WinID : mRootWin;
+    x11->window = WinID ? (Window)WinID : x11->rootwin;
     if (col_map != CopyFromParent) {
       unsigned long xswamask = CWColormap;
       XSetWindowAttributes xswa;
       xswa.colormap = col_map;
-      XUnmapWindow(mDisplay, vo_window);
-      XChangeWindowAttributes(mDisplay, vo_window, xswamask, &xswa);
-      XMapWindow(mDisplay, vo_window);
-    }
-    if (WinID) vo_x11_update_geometry();
-    vo_x11_selectinput_witherr(mDisplay, vo_window,
+      XUnmapWindow(mDisplay, x11->window);
+      XChangeWindowAttributes(mDisplay, x11->window, xswamask, &xswa);
+      XMapWindow(mDisplay, x11->window);
+    }
+    if (WinID) vo_x11_update_geometry(vo);
+    vo_x11_selectinput_witherr(mDisplay, x11->window,
           StructureNotifyMask | KeyPressMask | PointerMotionMask |
           ButtonPressMask | ButtonReleaseMask | ExposureMask);
     goto final;
   }
-  if (vo_window == None) {
->>>>>>> a83e0000
+  if (x11->window == None) {
     XSizeHints hint;
     XEvent xev;
     vo_fs = 0;
@@ -1301,17 +1297,13 @@
   if (opts->vo_ontop) vo_x11_setlayer(vo, x11->window, opts->vo_ontop);
   vo_x11_nofs_sizepos(vo, vo->dx, vo->dy, width, height);
   if (!!vo_fs != !!(flags & VOFLAG_FULLSCREEN))
-<<<<<<< HEAD
     vo_x11_fullscreen(vo);
-=======
-    vo_x11_fullscreen();
 final:
-  if (vo_gc != None)
-    XFreeGC(mDisplay, vo_gc);
-  vo_gc = XCreateGC(mDisplay, vo_window, GCForeground, &xgcv);
+  if (x11->vo_gc != None)
+    XFreeGC(mDisplay, x11->vo_gc);
+  x11->vo_gc = XCreateGC(mDisplay, x11->window, GCForeground, &xgcv);
   XSync(mDisplay, False);
-  vo_mouse_autohide = 1;
->>>>>>> a83e0000
+  x11->vo_mouse_autohide = 1;
 }
 
 void vo_x11_clearwindow_part(struct vo *vo, Window vo_window,
