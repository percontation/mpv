--- conflicted
+++ resolved
@@ -252,13 +252,6 @@
 extern char *audio_demuxer_name; // override audio demuxer
 extern char *sub_demuxer_name; // override sub demuxer
 
-<<<<<<< HEAD
-=======
-// streaming:
-int audio_id=-1;
-int video_id=-1;
-int dvdsub_id=-1;
->>>>>>> cbbc8868
 int vobsub_id=-1;
 char* audio_lang=NULL;
 char* dvdsub_lang=NULL;
@@ -1503,7 +1496,8 @@
 /**
  * \brief Display text subtitles on the OSD
  */
-void set_osd_subtitle(subtitle *subs) {
+void set_osd_subtitle(struct MPContext *mpctx, subtitle *subs)
+{
     int i;
     vo_sub = subs;
     vo_osd_changed(OSDTYPE_SUBTITLE);
@@ -1772,50 +1766,6 @@
 	return 0;
 }
 
-<<<<<<< HEAD
-=======
-static int generate_video_frame(sh_video_t *sh_video, demux_stream_t *d_video)
-{
-    unsigned char *start;
-    int in_size;
-    int hit_eof=0;
-    double pts;
-
-    while (1) {
-	int drop_frame = check_framedrop(sh_video->frametime);
-	void *decoded_frame;
-	current_module = "decode video";
-	// XXX Time used in this call is not counted in any performance
-	// timer now, OSD is not updated correctly for filter-added frames
-	if (vf_output_queued_frame(sh_video->vfilter))
-	    break;
-	current_module = "video_read_frame";
-	in_size = ds_get_packet_pts(d_video, &start, &pts);
-	if (in_size < 0) {
-	    // try to extract last frames in case of decoder lag
-	    in_size = 0;
-	    pts = 1e300;
-	    hit_eof = 1;
-	}
-	if (in_size > max_framesize)
-	    max_framesize = in_size;
-	current_module = "decode video";
-	decoded_frame = decode_video(sh_video, start, in_size, drop_frame, pts);
-	if (decoded_frame) {
-	    update_subtitles(sh_video, sh_video->pts, mpctx->d_sub, 0);
-	    update_teletext(sh_video, mpctx->demuxer, 0);
-	    update_osd_msg();
-	    current_module = "filter video";
-	    if (filter_video(sh_video, decoded_frame, sh_video->pts))
-		break;
-	} else if (drop_frame)
-	    return -1;
-	if (hit_eof)
-	    return 0;
-    }
-    return 1;
-}
->>>>>>> cbbc8868
 
 #ifdef HAVE_RTC
     int rtc_fd = -1;
@@ -2297,7 +2247,6 @@
                 mpctx->stream->eof = 0;
             } else
 #endif
-<<<<<<< HEAD
             return -1;
         }
         if (in_size > max_framesize)
@@ -2311,22 +2260,6 @@
         current_module = "decode video";
 
         void *decoded_frame;
-=======
-	if (in_size < 0)
-	    return -1;
-	if (in_size > max_framesize)
-	    max_framesize = in_size; // stats
-	sh_video->timer += frame_time;
-	if (mpctx->sh_audio)
-	    mpctx->delay -= frame_time;
-	// video_read_frame can change fps (e.g. for ASF video)
-	vo_fps = sh_video->fps;
-	drop_frame = check_framedrop(frame_time);
-	update_subtitles(sh_video, sh_video->pts, mpctx->d_sub, 0);
-	update_teletext(sh_video, mpctx->demuxer, 0);
-	update_osd_msg();
-	current_module = "decode_video";
->>>>>>> cbbc8868
 #ifdef CONFIG_DVDNAV
         decoded_frame = mp_dvdnav_restore_smpi(mpctx, &in_size, &packet, NULL);
         if (in_size >= 0 && !decoded_frame)
@@ -2339,7 +2272,8 @@
 #endif
         if (decoded_frame) {
             // These updates are done here for vf_expand OSD/subtitles
-            update_subtitles(sh_video, mpctx->d_sub, mpctx->video_offset, 0);
+            update_subtitles(mpctx, &mpctx->opts, sh_video, sh_video->pts,
+                             mpctx->video_offset, mpctx->d_sub, 0);
             update_teletext(sh_video, mpctx->demuxer, 0);
             update_osd_msg(mpctx);
             current_module = "filter video";
@@ -2392,7 +2326,8 @@
                                            framedrop_type, pts);
         if (decoded_frame) {
             // These updates are done here for vf_expand OSD/subtitles
-            update_subtitles(sh_video, mpctx->d_sub, mpctx->video_offset, 0);
+            update_subtitles(mpctx, &mpctx->opts, sh_video, sh_video->pts,
+                             mpctx->video_offset, mpctx->d_sub, 0);
             update_teletext(sh_video, mpctx->demuxer, 0);
             update_osd_msg(mpctx);
             current_module = "filter video";
@@ -2667,13 +2602,10 @@
 	// Not all demuxers set d_video->pts during seek, so this value
 	// (which is used by at least vobsub and edl code below) may
 	// be completely wrong (probably 0).
-<<<<<<< HEAD
 	mpctx->sh_video->pts = mpctx->d_video->pts + mpctx->video_offset;
-	update_subtitles(mpctx->sh_video, mpctx->d_sub, mpctx->video_offset, 1);
-=======
-	mpctx->sh_video->pts = mpctx->d_video->pts;
-	update_subtitles(mpctx->sh_video, mpctx->sh_video->pts, mpctx->d_sub, 1);
->>>>>>> cbbc8868
+	update_subtitles(mpctx, &mpctx->opts, mpctx->sh_video,
+                         mpctx->sh_video->pts, mpctx->video_offset,
+                         mpctx->d_sub, 1);
 	update_teletext(mpctx->sh_video, mpctx->demuxer, 1);
     }
 
@@ -2683,7 +2615,8 @@
 	mpctx->sh_audio->a_buffer_len = 0;
 	mpctx->sh_audio->a_out_buffer_len = 0;
 	if (!mpctx->sh_video)
-	    update_subtitles(NULL, mpctx->sh_audio->pts, mpctx->d_sub, 1);
+	    update_subtitles(mpctx, &mpctx->opts, NULL, mpctx->sh_audio->pts,
+                             mpctx->video_offset, mpctx->d_sub, 1);
     }
 
     if (vo_vobsub && mpctx->sh_video) {
@@ -3500,14 +3433,8 @@
 #ifdef CONFIG_DVDREAD
 if(mpctx->stream->type==STREAMTYPE_DVD){
   current_module="dvd lang->id";
-<<<<<<< HEAD
   if(opts->audio_id==-1) opts->audio_id=dvd_aid_from_lang(mpctx->stream,audio_lang);
-  if(dvdsub_lang && opts->sub_id==-2) opts->sub_id=-1;
   if(dvdsub_lang && opts->sub_id==-1) opts->sub_id=dvd_sid_from_lang(mpctx->stream,dvdsub_lang);
-=======
-  if(audio_id==-1) audio_id=dvd_aid_from_lang(mpctx->stream,audio_lang);
-  if(dvdsub_lang && dvdsub_id==-1) dvdsub_id=dvd_sid_from_lang(mpctx->stream,dvdsub_lang);
->>>>>>> cbbc8868
   // setup global sub numbering
   mpctx->global_sub_indices[SUB_SOURCE_DEMUX] = mpctx->global_sub_size; // the global # of the first demux-specific sub.
   mpctx->global_sub_size += dvd_number_of_subs(mpctx->stream);
@@ -3518,14 +3445,8 @@
 #ifdef CONFIG_DVDNAV
 if(mpctx->stream->type==STREAMTYPE_DVDNAV){
   current_module="dvdnav lang->id";
-<<<<<<< HEAD
   if(opts->audio_id==-1) opts->audio_id=mp_dvdnav_aid_from_lang(mpctx->stream,audio_lang);
-  if(dvdsub_lang && opts->sub_id==-2) opts->sub_id=-1;
   if(dvdsub_lang && opts->sub_id==-1) opts->sub_id=mp_dvdnav_sid_from_lang(mpctx->stream,dvdsub_lang);
-=======
-  if(audio_id==-1) audio_id=mp_dvdnav_aid_from_lang(mpctx->stream,audio_lang);
-  if(dvdsub_lang && dvdsub_id==-1) dvdsub_id=mp_dvdnav_sid_from_lang(mpctx->stream,dvdsub_lang);
->>>>>>> cbbc8868
   // setup global sub numbering
   mpctx->global_sub_indices[SUB_SOURCE_DEMUX] = mpctx->global_sub_size; // the global # of the first demux-specific sub.
   mpctx->global_sub_size += mp_dvdnav_number_of_subs(mpctx->stream);
@@ -3773,19 +3694,14 @@
   init_vo_spudec(mpctx);
 }
 
-if(1 || mpctx->sh_video) {
 // after reading video params we should load subtitles because
 // we know fps so now we can adjust subtitle time to ~6 seconds AST
 // check .sub
-  double fps = mpctx->sh_video ? mpctx->sh_video->fps : 25;
   current_module="read_subtitles_file";
+  double sub_fps = mpctx->sh_video ? mpctx->sh_video->fps : 25;
   if(sub_name){
     for (i = 0; sub_name[i] != NULL; ++i)
-<<<<<<< HEAD
-        add_subtitles(mpctx, sub_name[i], mpctx->sh_video->fps, 0);
-=======
-        add_subtitles (sub_name[i], fps, 0);
->>>>>>> cbbc8868
+        add_subtitles(mpctx, sub_name[i], sub_fps, 0);
   }
   if(sub_auto) { // auto load sub file ...
     char *psub = get_path( "sub/" );
@@ -3793,11 +3709,7 @@
     int i = 0;
     free(psub); // release the buffer created by get_path() above
     while (tmp[i]) {
-<<<<<<< HEAD
-        add_subtitles(mpctx, tmp[i], mpctx->sh_video->fps, 1);
-=======
-        add_subtitles (tmp[i], fps, 1);
->>>>>>> cbbc8868
+        add_subtitles(mpctx, tmp[i], sub_fps, 1);
         free(tmp[i++]);
     }
     free(tmp);
@@ -3807,7 +3719,7 @@
       mpctx->global_sub_indices[SUB_SOURCE_SUBS] = mpctx->global_sub_size; // the global # of the first sub.
       mpctx->global_sub_size += mpctx->set_of_sub_size;
   }
-}
+
 
 if (mpctx->global_sub_size) {
   // find the best sub to use
@@ -3822,25 +3734,14 @@
   } else if (mpctx->global_sub_indices[SUB_SOURCE_SUBS] >= 0) {
     // if there are text subs to use, use those.  (autosubs come last here)
     mpctx->global_sub_pos = mpctx->global_sub_indices[SUB_SOURCE_SUBS];
-<<<<<<< HEAD
-  } else if (opts->sub_id < 0 && mpctx->global_sub_indices[SUB_SOURCE_DEMUX] >= 0) {
+  } else if (opts->sub_id == -1 && mpctx->global_sub_indices[SUB_SOURCE_DEMUX] >= 0) {
     // finally select subs by language and container hints
-    if (opts->sub_id < 0 && dvdsub_lang)
+    if (opts->sub_id == -1 && dvdsub_lang)
       opts->sub_id = demuxer_sub_track_by_lang(mpctx->demuxer, dvdsub_lang);
-    if (opts->sub_id < 0)
+    if (opts->sub_id == -1)
       opts->sub_id = demuxer_default_sub_track(mpctx->demuxer);
     if (opts->sub_id >= 0)
       mpctx->global_sub_pos = mpctx->global_sub_indices[SUB_SOURCE_DEMUX] + opts->sub_id;
-=======
-  } else if (dvdsub_id == -1 && mpctx->global_sub_indices[SUB_SOURCE_DEMUX] >= 0) {
-    // finally select subs by language and container hints
-    if (dvdsub_id == -1 && dvdsub_lang)
-      dvdsub_id = demuxer_sub_track_by_lang(mpctx->demuxer, dvdsub_lang);
-    if (dvdsub_id == -1)
-      dvdsub_id = demuxer_default_sub_track(mpctx->demuxer);
-    if (dvdsub_id >= 0)
-      mpctx->global_sub_pos = mpctx->global_sub_indices[SUB_SOURCE_DEMUX] + dvdsub_id;
->>>>>>> cbbc8868
   }
   // rather than duplicate code, use the SUB_SELECT handler to init the right one.
   mpctx->global_sub_pos--;
@@ -4065,14 +3966,10 @@
   print_status(mpctx, a_pos, false);
 
   if(end_at.type == END_AT_TIME && end_at.pos < a_pos)
-<<<<<<< HEAD
     mpctx->stop_play = PT_NEXT_ENTRY;
+  update_subtitles(mpctx, &mpctx->opts, NULL, a_pos, mpctx->video_offset,
+                   mpctx->d_sub, 0);
   update_osd_msg(mpctx);
-=======
-    mpctx->eof = PT_NEXT_ENTRY;
-  update_subtitles(NULL, a_pos, mpctx->d_sub, 0);
-  update_osd_msg();
->>>>>>> cbbc8868
 
 } else {
 
